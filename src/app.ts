--- conflicted
+++ resolved
@@ -90,31 +90,8 @@
 // Appliquer la sanitization globalement
 app.use(sanitizeInput);
 
-<<<<<<< HEAD
 // Note: File uploads now use Cloudflare R2 directly (no local /uploads folder)
 // Legacy /uploads endpoints removed as all images are stored in R2
-=======
-// Servir les fichiers statiques (uploads)
-app.use('/uploads', express.static('uploads'));
-
-// S'assurer que les dossiers d'upload existent
-import fs from 'fs';
-const uploadDirs = [
-  'uploads',
-  'uploads/logos',
-  'uploads/csv-projects',
-  'uploads/publicgoods',
-  'uploads/publicgoods/logos',
-  'uploads/publicgoods/banners',
-  'uploads/publicgoods/screenshots'
-];
-uploadDirs.forEach(dir => {
-  if (!fs.existsSync(dir)) {
-    fs.mkdirSync(dir, { recursive: true });
-    logDeduplicator.info(`Created upload directory: ${dir}`);
-  }
-});
->>>>>>> 1da37e79
 
 // Routes Pages
 app.use('/auth', authRoutes);
